<<<<<<< HEAD
FROM mcr.microsoft.com/dotnet/sdk:6.0.403-focal
=======
# Refer to https://hub.docker.com/_/microsoft-dotnet-sdk for available versions
FROM mcr.microsoft.com/dotnet/sdk:7.0.101-jammy
>>>>>>> 4de45d4b

# Installing mono makes `dotnet test` work without errors even for net472.
# But installing it takes a long time, so it's excluded by default.
#RUN apt-key adv --keyserver hkp://keyserver.ubuntu.com:80 --recv-keys 3FA7E0328081BFF6A14DA29AA6A19B38D3D831EF
#RUN echo "deb https://download.mono-project.com/repo/ubuntu stable-bionic main" | tee /etc/apt/sources.list.d/mono-official-stable.list
#RUN apt-get update
#RUN DEBIAN_FRONTEND=noninteractive apt-get install -y mono-devel

# Clear the NUGET_XMLDOC_MODE env var so xml api doc files get unpacked, allowing a rich experience in Intellisense.
# See https://github.com/dotnet/dotnet-docker/issues/2790 for a discussion on this, where the prioritized use case
# was *not* devcontainers, sadly.
ENV NUGET_XMLDOC_MODE=<|MERGE_RESOLUTION|>--- conflicted
+++ resolved
@@ -1,9 +1,5 @@
-<<<<<<< HEAD
-FROM mcr.microsoft.com/dotnet/sdk:6.0.403-focal
-=======
 # Refer to https://hub.docker.com/_/microsoft-dotnet-sdk for available versions
 FROM mcr.microsoft.com/dotnet/sdk:7.0.101-jammy
->>>>>>> 4de45d4b
 
 # Installing mono makes `dotnet test` work without errors even for net472.
 # But installing it takes a long time, so it's excluded by default.
