﻿namespace Nerdbank.GitVersioning
{
    using System;
    using System.Collections.Generic;
    using System.IO;
    using System.Linq;
    using System.Runtime.InteropServices;
    using System.Text;
    using LibGit2Sharp;
    using Validation;
    using Version = System.Version;

    /// <summary>
    /// Git extension methods.
    /// </summary>
    public static class GitExtensions
    {
        /// <summary>
        /// The 0.0 version.
        /// </summary>
        private static readonly Version Version0 = new Version(0, 0);

        /// <summary>
        /// The 0.0 semver.
        /// </summary>
        private static readonly SemanticVersion SemVer0 = SemanticVersion.Parse("0.0");

        /// <summary>
        /// Maximum allowable value for the <see cref="Version.Build"/>
        /// and <see cref="Version.Revision"/> components.
        /// </summary>
        private const ushort MaximumBuildNumberOrRevisionComponent = 0xfffe;

        /// <summary>
        /// Gets the number of commits in the longest single path between
        /// the specified commit and the most distant ancestor (inclusive)
        /// that set the version to the value at <paramref name="commit"/>.
        /// </summary>
        /// <param name="commit">The commit to measure the height of.</param>
        /// <param name="repoRelativeProjectDirectory">The repo-relative project directory for which to calculate the version.</param>
        /// <param name="baseVersion">Optional base version to calculate the height. If not specified, the base version will be calculated by scanning the repository.</param>
        /// <returns>The height of the commit. Always a positive integer.</returns>
        public static int GetVersionHeight(this Commit commit, string repoRelativeProjectDirectory = null, Version baseVersion = null)
        {
            Requires.NotNull(commit, nameof(commit));
            Requires.Argument(repoRelativeProjectDirectory == null || !Path.IsPathRooted(repoRelativeProjectDirectory), nameof(repoRelativeProjectDirectory), "Path should be relative to repo root.");

            var baseSemVer =
                baseVersion != null ? SemanticVersion.Parse(baseVersion.ToString()) :
                VersionFile.GetVersion(commit, repoRelativeProjectDirectory)?.Version ?? SemVer0;

            int height = commit.GetHeight(c => CommitMatchesVersion(c, baseSemVer, repoRelativeProjectDirectory));
            return height;
        }

        /// <summary>
        /// Gets the number of commits in the longest single path between
        /// HEAD in a repo and the most distant ancestor (inclusive)
        /// that set the version to the value in the working copy
        /// (or HEAD for bare repositories).
        /// </summary>
        /// <param name="repo">The repo with the working copy / HEAD to measure the height of.</param>
        /// <param name="repoRelativeProjectDirectory">The repo-relative project directory for which to calculate the version.</param>
        /// <returns>The height of the repo at HEAD. Always a positive integer.</returns>
        public static int GetVersionHeight(this Repository repo, string repoRelativeProjectDirectory = null)
        {
            if (repo == null)
            {
                return 0;
            }

            VersionOptions workingCopyVersionOptions, committedVersionOptions;
            if (IsVersionFileChangedInWorkingCopy(repo, repoRelativeProjectDirectory, out committedVersionOptions, out workingCopyVersionOptions))
            {
                Version workingCopyVersion = workingCopyVersionOptions?.Version?.Version;
                Version headCommitVersion = committedVersionOptions?.Version?.Version ?? Version0;
                if (workingCopyVersion == null || !workingCopyVersion.Equals(headCommitVersion))
                {
                    // The working copy has changed the major.minor version.
                    // So by definition the version height is 0, since no commit represents it yet.
                    return 0;
                }
            }

            // No special changes in the working directory, so apply regular logic.
            return GetVersionHeight(repo.Head, repoRelativeProjectDirectory);
        }

        /// <summary>
        /// Gets the number of commits in the longest single path between
        /// the specified commit and the most distant ancestor (inclusive)
        /// that set the version to the value at the tip of the <paramref name="branch"/>.
        /// </summary>
        /// <param name="branch">The branch to measure the height of.</param>
        /// <param name="repoRelativeProjectDirectory">The repo-relative project directory for which to calculate the version.</param>
        /// <returns>The height of the branch till the version is changed.</returns>
        public static int GetVersionHeight(this Branch branch, string repoRelativeProjectDirectory = null)
        {
            return GetVersionHeight(branch.Commits.First(), repoRelativeProjectDirectory);
        }

        /// <summary>
        /// Gets the number of commits in the longest single path between
        /// the specified commit and the most distant ancestor (inclusive).
        /// </summary>
        /// <param name="commit">The commit to measure the height of.</param>
        /// <param name="continueStepping">
        /// A function that returns <c>false</c> when we reach a commit that
        /// should not be included in the height calculation.
        /// May be null to count the height to the original commit.
        /// </param>
        /// <returns>The height of the commit. Always a positive integer.</returns>
        public static int GetHeight(this Commit commit, Func<Commit, bool> continueStepping = null)
        {
            Requires.NotNull(commit, nameof(commit));

            var heights = new Dictionary<ObjectId, int>();
            return GetCommitHeight(commit, heights, continueStepping);
        }

        /// <summary>
        /// Gets the number of commits in the longest single path between
        /// the specified branch's head and the most distant ancestor (inclusive).
        /// </summary>
        /// <param name="branch">The branch to measure the height of.</param>
        /// <param name="continueStepping">
        /// A function that returns <c>false</c> when we reach a commit that
        /// should not be included in the height calculation.
        /// May be null to count the height to the original commit.
        /// </param>
        /// <returns>The height of the branch.</returns>
        public static int GetHeight(this Branch branch, Func<Commit, bool> continueStepping = null)
        {
            return GetHeight(branch.Commits.First(), continueStepping);
        }

        /// <summary>
        /// Takes the first 4 bytes of a commit ID (i.e. first 8 characters of its hex-encoded SHA)
        /// and returns them as an integer.
        /// </summary>
        /// <param name="commit">The commit to identify with an integer.</param>
        /// <returns>The integer which identifies a commit.</returns>
        public static int GetTruncatedCommitIdAsInt32(this Commit commit)
        {
            Requires.NotNull(commit, nameof(commit));
            return BitConverter.ToInt32(commit.Id.RawId, 0);
        }

        /// <summary>
        /// Takes the first 2 bytes of a commit ID (i.e. first 4 characters of its hex-encoded SHA)
        /// and returns them as an 16-bit unsigned integer.
        /// </summary>
        /// <param name="commit">The commit to identify with an integer.</param>
        /// <returns>The unsigned integer which identifies a commit.</returns>
        public static ushort GetTruncatedCommitIdAsUInt16(this Commit commit)
        {
            Requires.NotNull(commit, nameof(commit));
            return BitConverter.ToUInt16(commit.Id.RawId, 0);
        }

        /// <summary>
        /// Looks up a commit by an integer that captures the first for bytes of its ID.
        /// </summary>
        /// <param name="repo">The repo to search for a matching commit.</param>
        /// <param name="truncatedId">The value returned from <see cref="GetTruncatedCommitIdAsInt32(Commit)"/>.</param>
        /// <returns>A matching commit.</returns>
        public static Commit GetCommitFromTruncatedIdInteger(this Repository repo, int truncatedId)
        {
            Requires.NotNull(repo, nameof(repo));

            byte[] rawId = BitConverter.GetBytes(truncatedId);
            return repo.Lookup<Commit>(EncodeAsHex(rawId));
        }

        /// <summary>
        /// Encodes a commit from history in a <see cref="Version"/>
        /// so that the original commit can be found later.
        /// </summary>
        /// <param name="commit">The commit whose ID and position in history is to be encoded.</param>
        /// <param name="repoRelativeProjectDirectory">The repo-relative project directory for which to calculate the version.</param>
        /// <param name="versionHeight">
        /// The version height, previously calculated by a call to <see cref="GetVersionHeight(Commit, string, Version)"/>
        /// with the same value for <paramref name="repoRelativeProjectDirectory"/>.
        /// </param>
        /// <returns>
        /// A version whose <see cref="Version.Build"/> and
        /// <see cref="Version.Revision"/> components are calculated based on the commit.
        /// </returns>
        /// <remarks>
        /// In the returned version, the <see cref="Version.Build"/> component is
        /// the height of the git commit while the <see cref="Version.Revision"/>
        /// component is the first four bytes of the git commit id (forced to be a positive integer).
        /// </remarks>
        public static Version GetIdAsVersion(this Commit commit, string repoRelativeProjectDirectory = null, int? versionHeight = null)
        {
            Requires.NotNull(commit, nameof(commit));
            Requires.Argument(repoRelativeProjectDirectory == null || !Path.IsPathRooted(repoRelativeProjectDirectory), nameof(repoRelativeProjectDirectory), "Path should be relative to repo root.");

            var versionOptions = VersionFile.GetVersion(commit, repoRelativeProjectDirectory);

            if (!versionHeight.HasValue)
            {
                versionHeight = GetVersionHeight(commit, repoRelativeProjectDirectory);
            }

            return GetIdAsVersionHelper(commit, versionOptions, versionHeight.Value);
        }

        /// <summary>
        /// Encodes HEAD (or a modified working copy) from history in a <see cref="Version"/>
        /// so that the original commit can be found later.
        /// </summary>
        /// <param name="repo">The repo whose ID and position in history is to be encoded.</param>
        /// <param name="repoRelativeProjectDirectory">The repo-relative project directory for which to calculate the version.</param>
        /// <param name="versionHeight">
        /// The version height, previously calculated by a call to <see cref="GetVersionHeight(Commit, string, Version)"/>
        /// with the same value for <paramref name="repoRelativeProjectDirectory"/>.
        /// </param>
        /// <returns>
        /// A version whose <see cref="Version.Build"/> and
        /// <see cref="Version.Revision"/> components are calculated based on the commit.
        /// </returns>
        /// <remarks>
        /// In the returned version, the <see cref="Version.Build"/> component is
        /// the height of the git commit while the <see cref="Version.Revision"/>
        /// component is the first four bytes of the git commit id (forced to be a positive integer).
        /// </remarks>
        public static Version GetIdAsVersion(this Repository repo, string repoRelativeProjectDirectory = null, int? versionHeight = null)
        {
            Requires.NotNull(repo, nameof(repo));

            var headCommit = repo.Head.Commits.FirstOrDefault();
            VersionOptions workingCopyVersionOptions, committedVersionOptions;
            if (IsVersionFileChangedInWorkingCopy(repo, repoRelativeProjectDirectory, out committedVersionOptions, out workingCopyVersionOptions))
            {
                // Apply ordinary logic, but to the working copy version info.
                if (!versionHeight.HasValue)
                {
                    var baseVersion = workingCopyVersionOptions?.Version?.Version;
                    versionHeight = GetVersionHeight(headCommit, repoRelativeProjectDirectory, baseVersion);
                }

                Version result = GetIdAsVersionHelper(headCommit, workingCopyVersionOptions, versionHeight.Value);
                return result;
            }

            return GetIdAsVersion(headCommit, repoRelativeProjectDirectory);
        }

        /// <summary>
        /// Looks up the commit that matches a specified version number.
        /// </summary>
        /// <param name="repo">The repository to search for a matching commit.</param>
        /// <param name="version">The version previously obtained from <see cref="GetIdAsVersion(Commit, string, int?)"/>.</param>
        /// <param name="repoRelativeProjectDirectory">
        /// The repo-relative project directory from which <paramref name="version"/> was originally calculated.
        /// </param>
        /// <returns>The matching commit, or <c>null</c> if no match is found.</returns>
        /// <exception cref="InvalidOperationException">
        /// Thrown in the very rare situation that more than one matching commit is found.
        /// </exception>
        public static Commit GetCommitFromVersion(this Repository repo, Version version, string repoRelativeProjectDirectory = null)
        {
            // Note we'll accept no match, or one match. But we throw if there is more than one match.
            return GetCommitsFromVersion(repo, version, repoRelativeProjectDirectory).SingleOrDefault();
        }

        /// <summary>
        /// Looks up the commits that match a specified version number.
        /// </summary>
        /// <param name="repo">The repository to search for a matching commit.</param>
        /// <param name="version">The version previously obtained from <see cref="GetIdAsVersion(Commit, string, int?)"/>.</param>
        /// <param name="repoRelativeProjectDirectory">The repo-relative project directory from which <paramref name="version"/> was originally calculated.</param>
        /// <returns>The matching commits, or an empty enumeration if no match is found.</returns>
        public static IEnumerable<Commit> GetCommitsFromVersion(this Repository repo, Version version, string repoRelativeProjectDirectory = null)
        {
            Requires.NotNull(repo, nameof(repo));
            Requires.NotNull(version, nameof(version));

<<<<<<< HEAD
            var possibleCommits = from commit in GetCommitsReachableFromRefs(repo).Distinct()
                                  let commitVersionOptions = VersionFile.GetVersion(commit)
                                  where commitVersionOptions != null
                                  where !IsCommitIdMismatch(version, commitVersionOptions, commit)
                                  where !IsVersionHeightMismatch(version, commitVersionOptions, commit, repoRelativeProjectDirectory)
=======
            // The revision is a 16-bit unsigned integer, but is not allowed to be 0xffff.
            // So if the value is 0xfffe, consider that the actual last bit is insignificant
            // since the original git commit ID could have been either 0xffff or 0xfffe.
            ushort objectIdLeadingValue = (ushort)version.Revision;
            ushort objectIdMask = (ushort)(version.Revision == MaximumBuildNumberOrRevisionComponent ? 0xfffe : 0xffff);

            var possibleCommits = from commit in GetCommitsReachableFromRefs(repo)
                                  where version.Revision == -1 || commit.Id.StartsWith(objectIdLeadingValue, objectIdMask)
                                  let buildNumberOffset = VersionFile.GetVersion(commit, repoRelativeProjectDirectory)?.BuildNumberOffsetOrDefault ?? 0
                                  let versionHeight = commit.GetHeight(c => CommitMatchesMajorMinorVersion(c, version, repoRelativeProjectDirectory))
                                  where versionHeight == version.Build - buildNumberOffset
>>>>>>> f63342ec
                                  select commit;

            return possibleCommits;
        }

#if NET461
        /// <summary>
        /// Assists the operating system in finding the appropriate native libgit2 module.
        /// </summary>
        /// <param name="basePath">The path to the directory that contains the lib folder.</param>
        /// <exception cref="ArgumentException">Thrown if the provided path does not lead to an existing directory.</exception>
        public static void HelpFindLibGit2NativeBinaries(string basePath)
        {
            if (!TryHelpFindLibGit2NativeBinaries(basePath, out string attemptedDirectory))
            {
                throw new ArgumentException($"Unable to find native binaries under directory: \"{attemptedDirectory}\".");
            }
        }

        /// <summary>
        /// Assists the operating system in finding the appropriate native libgit2 module.
        /// </summary>
        /// <param name="basePath">The path to the directory that contains the lib folder.</param>
        /// <returns><c>true</c> if the libgit2 native binaries have been found; <c>false</c> otherwise.</returns>
        public static bool TryHelpFindLibGit2NativeBinaries(string basePath)
        {
            return TryHelpFindLibGit2NativeBinaries(basePath, out string attemptedDirectory);
        }

        /// <summary>
        /// Assists the operating system in finding the appropriate native libgit2 module.
        /// </summary>
        /// <param name="basePath">The path to the directory that contains the lib folder.</param>
        /// <param name="attemptedDirectory">Receives the directory that native binaries are expected.</param>
        /// <returns><c>true</c> if the libgit2 native binaries have been found; <c>false</c> otherwise.</returns>
        public static bool TryHelpFindLibGit2NativeBinaries(string basePath, out string attemptedDirectory)
        {
            attemptedDirectory = FindLibGit2NativeBinaries(basePath);
            if (Directory.Exists(attemptedDirectory))
            {
                AddDirectoryToPath(attemptedDirectory);
                return true;
            }

            return false;
        }

        /// <summary>
        /// Add a directory to the PATH environment variable if it isn't already present.
        /// </summary>
        /// <param name="directory">The directory to be added.</param>
        public static void AddDirectoryToPath(string directory)
        {
            Requires.NotNullOrEmpty(directory, nameof(directory));

            string pathEnvVar = Environment.GetEnvironmentVariable("PATH");
            string[] searchPaths = pathEnvVar.Split(Path.PathSeparator);
            if (!searchPaths.Contains(directory, StringComparer.OrdinalIgnoreCase))
            {
                pathEnvVar += Path.PathSeparator + directory;
                Environment.SetEnvironmentVariable("PATH", pathEnvVar);
            }
        }
#endif

        /// <summary>
        /// Finds the directory that contains the appropriate native libgit2 module.
        /// </summary>
        /// <param name="basePath">The path to the directory that contains the lib folder.</param>
        /// <returns>Receives the directory that native binaries are expected.</returns>
        public static string FindLibGit2NativeBinaries(string basePath)
        {
#if !NET461
            if (RuntimeInformation.IsOSPlatform(OSPlatform.Windows))
#endif
            {
                return Path.Combine(basePath, "lib", "win32", IntPtr.Size == 4 ? "x86" : "x64");
            }
#if !NET461
            else if (RuntimeInformation.IsOSPlatform(OSPlatform.Linux))
            {
                return Path.Combine(basePath, "lib", "linux", IntPtr.Size == 4 ? "x86" : "x86_64");
            }
            else if (RuntimeInformation.IsOSPlatform(OSPlatform.OSX))
            {
                return Path.Combine(basePath, "lib", "osx");
            }

            return null;
#endif
        }

        /// <summary>
        /// Opens a <see cref="Repository"/> found at or above a specified path.
        /// </summary>
        /// <param name="pathUnderGitRepo">The path at or beneath the git repo root.</param>
        /// <param name="useDefaultConfigSearchPaths">
        /// Specifies whether to use default settings for looking up global and system settings.
        /// <para>
        /// By default (<paramref name="useDefaultConfigSearchPaths"/> == <c>false</c>), the repository will be configured to only 
        /// use the repository-level configuration ignoring system or user-level configuration (set using <c>git config --global</c>.
        /// Thus only settings explicitly set for the repo will be available.
        /// </para>
        /// <para>
        /// For example using <c>Repository.Configuration.Get{string}("user.name")</c> to get the user's name will
        /// return the value set in the repository config or <c>null</c> if the user name has not been explicitly set for the repository.
        /// </para>
        /// <para>
        /// When the caller specifies to use the default configuration search paths (<paramref name="useDefaultConfigSearchPaths"/> == <c>true</c>)
        /// both repository level and global configuration will be available to the repo as well.
        /// </para>
        /// <para>
        /// In this mode, using <c>Repository.Configuration.Get{string}("user.name")</c> will return the
        /// value set in the user's global git configuration unless set on the repository level, 
        /// matching the behavior of the <c>git</c> command.
        /// </para>
        /// </param>
        /// <returns>The <see cref="Repository"/> found for the specified path, or <c>null</c> if no git repo is found.</returns>
        public static Repository OpenGitRepo(string pathUnderGitRepo, bool useDefaultConfigSearchPaths = false)
        {
            Requires.NotNullOrEmpty(pathUnderGitRepo, nameof(pathUnderGitRepo));
            var gitDir = FindGitDir(pathUnderGitRepo);

            if (useDefaultConfigSearchPaths)
            {
                // pass null to reset to defaults
                GlobalSettings.SetConfigSearchPaths(ConfigurationLevel.Global, null);
                GlobalSettings.SetConfigSearchPaths(ConfigurationLevel.System, null);
            }
            else
            {
                // Override Config Search paths to empty path to avoid new Repository instance to lookup for Global\System .gitconfig file
                GlobalSettings.SetConfigSearchPaths(ConfigurationLevel.Global, string.Empty);
                GlobalSettings.SetConfigSearchPaths(ConfigurationLevel.System, string.Empty);
            }

            return gitDir == null ? null : new Repository(gitDir);
        }

        /// <summary>
        /// Tests whether a commit is of a specified version, comparing major and minor components
        /// with the version.txt file defined by that commit.
        /// </summary>
        /// <param name="commit">The commit to test.</param>
        /// <param name="expectedVersion">The version to test for in the commit</param>
        /// <param name="repoRelativeProjectDirectory">The repo-relative directory from which <paramref name="expectedVersion"/> was originally calculated.</param>
        /// <returns><c>true</c> if the <paramref name="commit"/> matches the major and minor components of <paramref name="expectedVersion"/>.</returns>
        internal static bool CommitMatchesVersion(this Commit commit, SemanticVersion expectedVersion, string repoRelativeProjectDirectory)
        {
            Requires.NotNull(commit, nameof(commit));
            Requires.NotNull(expectedVersion, nameof(expectedVersion));

            var commitVersionData = VersionFile.GetVersion(commit, repoRelativeProjectDirectory);
            var semVerFromFile = commitVersionData?.Version;
            return semVerFromFile?.Equals(expectedVersion) ?? expectedVersion.IsDefault;
        }

        /// <summary>
        /// Tests whether a commit is of a specified version, comparing major and minor components
        /// with the version.txt file defined by that commit.
        /// </summary>
        /// <param name="commit">The commit to test.</param>
        /// <param name="expectedVersion">The version to test for in the commit</param>
        /// <param name="repoRelativeProjectDirectory">The repo-relative directory from which <paramref name="expectedVersion"/> was originally calculated.</param>
        /// <returns><c>true</c> if the <paramref name="commit"/> matches the major and minor components of <paramref name="expectedVersion"/>.</returns>
        internal static bool CommitMatchesVersion(this Commit commit, Version expectedVersion, string repoRelativeProjectDirectory)
        {
            Requires.NotNull(commit, nameof(commit));
            Requires.NotNull(expectedVersion, nameof(expectedVersion));

            var commitVersionData = VersionFile.GetVersion(commit, repoRelativeProjectDirectory);
            var semVerFromFile = commitVersionData?.Version;
            return semVerFromFile?.Contains(expectedVersion) ?? false;
        }

        private static int ReadVersionPosition(Version version, SemanticVersion.Position position)
        {
            Requires.NotNull(version, nameof(version));

            switch (position)
            {
                case SemanticVersion.Position.Major:
                    return version.Major;
                case SemanticVersion.Position.Minor:
                    return version.Minor;
                case SemanticVersion.Position.Build:
                    return version.Build;
                case SemanticVersion.Position.Revision:
                    return version.Revision;
                default:
                    throw new ArgumentOutOfRangeException(nameof(position), position, "Must be one of the 4 integer parts.");
            }
        }

        private static bool IsVersionHeightMismatch(Version version, VersionOptions versionOptions, Commit commit, string repoRelativeProjectDirectory)
        {
            Requires.NotNull(version, nameof(version));
            Requires.NotNull(versionOptions, nameof(versionOptions));
            Requires.NotNull(commit, nameof(commit));

            // The version.Build or version.Revision MAY represent the version height.
            var position = versionOptions.VersionHeightPosition;
            if (position.HasValue && position.Value <= SemanticVersion.Position.Revision)
            {
                int expectedVersionHeight = ReadVersionPosition(version, position.Value);

                var actualVersionOffset = versionOptions.VersionHeightOffsetOrDefault;
                var actualVersionHeight = commit.GetHeight(c => CommitMatchesVersion(c, version, repoRelativeProjectDirectory));
                return expectedVersionHeight != actualVersionHeight + actualVersionOffset;
            }

            // It's not a mismatch, since for this commit, the version height wasn't recorded in the 4-integer version.
            return false;
        }

        private static bool IsCommitIdMismatch(Version version, VersionOptions versionOptions, Commit commit)
        {
            Requires.NotNull(version, nameof(version));
            Requires.NotNull(versionOptions, nameof(versionOptions));
            Requires.NotNull(commit, nameof(commit));

            // The version.Revision MAY represent the first 2 bytes of the git commit ID, but not if 3 integers were specified in version.json,
            // since in that case the 4th integer is the version height. But we won't know till we read the version.json file, so for now,
            var position = versionOptions.GitCommitIdPosition;
            if (position.HasValue && position.Value <= SemanticVersion.Position.Revision)
            {
                // prepare for it to be the commit ID.
                // The revision is a 16-bit unsigned integer, but is not allowed to be 0xffff.
                // So if the value is 0xfffe, consider that the actual last bit is insignificant
                // since the original git commit ID could have been either 0xffff or 0xfffe.
                var expectedCommitIdLeadingValue = ReadVersionPosition(version, position.Value);
                if (expectedCommitIdLeadingValue != -1)
                {
                    ushort objectIdLeadingValue = (ushort)expectedCommitIdLeadingValue;
                    ushort objectIdMask = (ushort)(objectIdLeadingValue == MaximumBuildNumberOrRevisionComponent ? 0xfffe : 0xffff);

                    return !commit.Id.StartsWith(objectIdLeadingValue, objectIdMask);
                }
            }

            // It's not a mismatch, since for this commit, the commit ID wasn't recorded in the 4-integer version.
            return false;
        }

        private static string FindGitDir(string startingDir)
        {
            while (startingDir != null)
            {
                var dirOrFilePath = Path.Combine(startingDir, ".git");
                if (Directory.Exists(dirOrFilePath))
                {
                    return dirOrFilePath;
                }
                else if (File.Exists(dirOrFilePath))
                {
                    var relativeGitDirPath = ReadGitDirFromFile(dirOrFilePath);
                    if (!string.IsNullOrWhiteSpace(relativeGitDirPath))
                    {
                        var fullGitDirPath = Path.GetFullPath(Path.Combine(startingDir, relativeGitDirPath));
                        if (Directory.Exists(fullGitDirPath))
                        {
                            return fullGitDirPath;
                        }
                    }
                }

                startingDir = Path.GetDirectoryName(startingDir);
            }

            return null;
        }

        private static string ReadGitDirFromFile(string fileName)
        {
            const string expectedPrefix = "gitdir: ";
            var firstLineOfFile = File.ReadLines(fileName).FirstOrDefault();
            if (firstLineOfFile?.StartsWith(expectedPrefix) ?? false)
            {
                return firstLineOfFile.Substring(expectedPrefix.Length); // strip off the prefix, leaving just the path
            }

            return null;
        }

        /// <summary>
        /// Tests whether an object's ID starts with the specified 16-bits, or a subset of them.
        /// </summary>
        /// <param name="object">The object whose ID is to be tested.</param>
        /// <param name="leadingBytes">The leading 16-bits to be tested.</param>
        /// <param name="bitMask">The mask that indicates which bits should be compared.</param>
        /// <returns><c>True</c> if the object's ID starts with <paramref name="leadingBytes"/> after applying the <paramref name="bitMask"/>.</returns>
        private static bool StartsWith(this ObjectId @object, ushort leadingBytes, ushort bitMask = 0xffff)
        {
            ushort truncatedObjectId = BitConverter.ToUInt16(@object.RawId, 0);
            return (truncatedObjectId & bitMask) == leadingBytes;
        }

        /// <summary>
        /// Encodes a byte array as hex.
        /// </summary>
        /// <param name="buffer">The buffer to encode.</param>
        /// <returns>A hexidecimal string.</returns>
        private static string EncodeAsHex(byte[] buffer)
        {
            Requires.NotNull(buffer, nameof(buffer));

            var sb = new StringBuilder();
            for (int i = 0; i < buffer.Length; i++)
            {
                sb.AppendFormat("{0:x2}", buffer[i]);
            }

            return sb.ToString();
        }

        /// <summary>
        /// Gets the number of commits in the longest single path between
        /// the specified branch's head and the most distant ancestor (inclusive).
        /// </summary>
        /// <param name="commit">The commit to measure the height of.</param>
        /// <param name="heights">A cache of commits and their heights.</param>
        /// <param name="continueStepping">
        /// A function that returns <c>false</c> when we reach a commit that
        /// should not be included in the height calculation.
        /// May be null to count the height to the original commit.
        /// </param>
        /// <returns>The height of the branch.</returns>
        private static int GetCommitHeight(Commit commit, Dictionary<ObjectId, int> heights, Func<Commit, bool> continueStepping)
        {
            Requires.NotNull(commit, nameof(commit));
            Requires.NotNull(heights, nameof(heights));

            int height;
            if (!heights.TryGetValue(commit.Id, out height))
            {
                height = 0;
                if (continueStepping == null || continueStepping(commit))
                {
                    height = 1;
                    if (commit.Parents.Any())
                    {
                        height += commit.Parents.Max(p => GetCommitHeight(p, heights, continueStepping));
                    }
                }

                heights[commit.Id] = height;
            }

            return height;
        }

        /// <summary>
        /// Enumerates over the set of commits in the repository that are reachable from any named reference.
        /// </summary>
        /// <param name="repo">The repo to search.</param>
        /// <returns>An enumerate of commits.</returns>
        private static IEnumerable<Commit> GetCommitsReachableFromRefs(Repository repo)
        {
            Requires.NotNull(repo, nameof(repo));

            var commits = new HashSet<Commit>();
            foreach (var reference in repo.Refs)
            {
                var commit = reference.ResolveToDirectReference()?.Target as Commit;
                if (commit != null)
                {
                    AddReachableCommitsFrom(commit, commits);
                }
            }

            return commits;
        }

        /// <summary>
        /// Adds a commit and all its ancestors to a set.
        /// </summary>
        /// <param name="startingCommit">The starting commit to add.</param>
        /// <param name="set">
        /// The set into which the <paramref name="startingCommit"/>
        /// and all its ancestors are to be added.
        /// </param>
        private static void AddReachableCommitsFrom(Commit startingCommit, HashSet<Commit> set)
        {
            Requires.NotNull(startingCommit, nameof(startingCommit));
            Requires.NotNull(set, nameof(set));

            if (set.Add(startingCommit))
            {
                foreach (var parent in startingCommit.Parents)
                {
                    AddReachableCommitsFrom(parent, set);
                }
            }
        }

        /// <summary>
        /// Encodes a commit from history in a <see cref="Version"/>
        /// so that the original commit can be found later.
        /// </summary>
        /// <param name="commit">The commit whose ID and position in history is to be encoded.</param>
        /// <param name="versionOptions">The version options applicable at this point (either from commit or working copy).</param>
        /// <param name="versionHeight">The version height, previously calculated by a call to <see cref="GetVersionHeight(Commit, string, Version)"/>.</param>
        /// <returns>
        /// A version whose <see cref="Version.Build"/> and
        /// <see cref="Version.Revision"/> components are calculated based on the commit.
        /// </returns>
        /// <remarks>
        /// In the returned version, the <see cref="Version.Build"/> component is
        /// the height of the git commit while the <see cref="Version.Revision"/>
        /// component is the first four bytes of the git commit id (forced to be a positive integer).
        /// </remarks>
        internal static Version GetIdAsVersionHelper(this Commit commit, VersionOptions versionOptions, int versionHeight)
        {
            var baseVersion = versionOptions?.Version?.Version ?? Version0;
            int buildNumber = baseVersion.Build;
            int revision = baseVersion.Revision;

            // Don't use the ?? coalescing operator here because the position property getters themselves can return null, which should NOT be overridden with our default.
            // The default value is only appropriate if versionOptions itself is null.
            var versionHeightPosition = versionOptions != null ? versionOptions.VersionHeightPosition : SemanticVersion.Position.Build;
            var commitIdPosition = versionOptions != null ? versionOptions.GitCommitIdPosition : SemanticVersion.Position.Revision;

            // The compiler (due to WinPE header requirements) only allows 16-bit version components,
            // and forbids 0xffff as a value.
            if (versionHeightPosition.HasValue)
            {
                int adjustedVersionHeight = versionHeight == 0 ? 0 : versionHeight + (versionOptions?.VersionHeightOffset ?? 0);
                Verify.Operation(adjustedVersionHeight <= MaximumBuildNumberOrRevisionComponent, "Git height is {0}, which is greater than the maximum allowed {0}.", adjustedVersionHeight, MaximumBuildNumberOrRevisionComponent);
                switch (versionHeightPosition.Value)
                {
                    case SemanticVersion.Position.Build:
                        buildNumber = adjustedVersionHeight;
                        break;
                    case SemanticVersion.Position.Revision:
                        revision = adjustedVersionHeight;
                        break;
                }
            }

            if (commitIdPosition.HasValue)
            {
                switch (commitIdPosition.Value)
                {
                    case SemanticVersion.Position.Revision:
                        revision = commit != null
                            ? Math.Min(MaximumBuildNumberOrRevisionComponent, commit.GetTruncatedCommitIdAsUInt16())
                            : 0;
                        break;
                }
            }

            return VersionExtensions.Create(baseVersion.Major, baseVersion.Minor, buildNumber, revision);
        }

        /// <summary>
        /// Gets the version options from HEAD and the working copy (if applicable),
        /// and tests their equality.
        /// </summary>
        /// <param name="repo">The repo to scan for version info.</param>
        /// <param name="repoRelativeProjectDirectory">The path to the directory of the project whose version is being queried, relative to the repo root.</param>
        /// <param name="committedVersion">Receives the version options from the HEAD commit.</param>
        /// <param name="workingCopyVersion">Receives the version options from the working copy, when applicable.</param>
        /// <returns><c>true</c> if <paramref name="committedVersion"/> and <paramref name="workingCopyVersion"/> are not equal.</returns>
        private static bool IsVersionFileChangedInWorkingCopy(Repository repo, string repoRelativeProjectDirectory, out VersionOptions committedVersion, out VersionOptions workingCopyVersion)
        {
            Requires.NotNull(repo, nameof(repo));
            Commit headCommit = repo.Head.Commits.FirstOrDefault();
            committedVersion = VersionFile.GetVersion(headCommit, repoRelativeProjectDirectory);

            if (!repo.Info.IsBare)
            {
                string fullDirectory = Path.Combine(repo.Info.WorkingDirectory, repoRelativeProjectDirectory ?? string.Empty);
                workingCopyVersion = VersionFile.GetVersion(fullDirectory);
                return !EqualityComparer<VersionOptions>.Default.Equals(workingCopyVersion, committedVersion);
            }

            workingCopyVersion = null;
            return false;
        }
    }
}<|MERGE_RESOLUTION|>--- conflicted
+++ resolved
@@ -277,25 +277,11 @@
             Requires.NotNull(repo, nameof(repo));
             Requires.NotNull(version, nameof(version));
 
-<<<<<<< HEAD
             var possibleCommits = from commit in GetCommitsReachableFromRefs(repo).Distinct()
-                                  let commitVersionOptions = VersionFile.GetVersion(commit)
+                                  let commitVersionOptions = VersionFile.GetVersion(commit, repoRelativeProjectDirectory)
                                   where commitVersionOptions != null
                                   where !IsCommitIdMismatch(version, commitVersionOptions, commit)
                                   where !IsVersionHeightMismatch(version, commitVersionOptions, commit, repoRelativeProjectDirectory)
-=======
-            // The revision is a 16-bit unsigned integer, but is not allowed to be 0xffff.
-            // So if the value is 0xfffe, consider that the actual last bit is insignificant
-            // since the original git commit ID could have been either 0xffff or 0xfffe.
-            ushort objectIdLeadingValue = (ushort)version.Revision;
-            ushort objectIdMask = (ushort)(version.Revision == MaximumBuildNumberOrRevisionComponent ? 0xfffe : 0xffff);
-
-            var possibleCommits = from commit in GetCommitsReachableFromRefs(repo)
-                                  where version.Revision == -1 || commit.Id.StartsWith(objectIdLeadingValue, objectIdMask)
-                                  let buildNumberOffset = VersionFile.GetVersion(commit, repoRelativeProjectDirectory)?.BuildNumberOffsetOrDefault ?? 0
-                                  let versionHeight = commit.GetHeight(c => CommitMatchesMajorMinorVersion(c, version, repoRelativeProjectDirectory))
-                                  where versionHeight == version.Build - buildNumberOffset
->>>>>>> f63342ec
                                   select commit;
 
             return possibleCommits;
