--- conflicted
+++ resolved
@@ -6,16 +6,6 @@
   },
   "publicReleaseRefSpec": [
     "^refs/heads/master$", // we release out of master
-<<<<<<< HEAD
-    "^refs/tags/v\\d+\\.\\d+" // we also release tags starting with vN.N
+    "^refs/heads/v\\d+\\.\\d+$" // we also release vX.Y branches
   ]
-=======
-    "^refs/heads/v\\d+\\.\\d+$" // we also release vX.Y branches
-  ],
-  "cloudBuild": {
-    "buildNumber": {
-      "enabled": true
-    }
-  }
->>>>>>> 76d99a4b
 }